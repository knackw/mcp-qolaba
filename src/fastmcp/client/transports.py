--- conflicted
+++ resolved
@@ -1,21 +1,13 @@
-<<<<<<< HEAD
-import contextlib
-=======
 import abc
 import asyncio
 import contextlib
 import datetime
->>>>>>> b3d0f5be
 import os
 import shutil
 import sys
 from collections.abc import AsyncIterator
 from pathlib import Path
-<<<<<<< HEAD
-from typing import Any
-=======
 from typing import TYPE_CHECKING, Any, TypedDict, TypeVar, cast, overload
->>>>>>> b3d0f5be
 
 from mcp import ClientSession, StdioServerParameters
 from mcp.client.stdio import stdio_client
@@ -42,13 +34,11 @@
 # TypeVar for preserving specific ClientTransport subclass types
 ClientTransportT = TypeVar("ClientTransportT", bound="ClientTransport")
 
-<<<<<<< HEAD
 __all__ = [
     "ClientTransport",
     "SSETransport",
     "StreamableHttpTransport",
     "FastMCPServer",
-    "WSTransport",
     "StdioTransport",
     "PythonStdioTransport",
     "FastMCPStdioTransport",
@@ -58,7 +48,7 @@
     "FastMCPTransport",
     "infer_transport",
 ]
-=======
+
 
 class SessionKwargs(TypedDict, total=False):
     """Keyword arguments for the MCP ClientSession constructor."""
@@ -106,7 +96,6 @@
     def __repr__(self) -> str:
         # Basic representation for subclasses
         return f"<{self.__class__.__name__}>"
->>>>>>> b3d0f5be
 
     async def close(self):
         """Close the transport."""
@@ -144,8 +133,6 @@
         return f"<WebSocket(url='{self.url}')>"
 
 
-<<<<<<< HEAD
-=======
 class SSETransport(ClientTransport):
     """Transport implementation that connects to an MCP server via Server-Sent Events."""
 
@@ -247,7 +234,6 @@
         return f"<StreamableHttp(url='{self.url}')>"
 
 
->>>>>>> b3d0f5be
 class StdioTransport(ClientTransport):
     """
     Base transport for connecting to an MCP server via subprocess with stdio.
@@ -833,25 +819,9 @@
 
     # the transport is an http(s) URL
     elif isinstance(transport, AnyUrl | str) and str(transport).startswith("http"):
-<<<<<<< HEAD
-        if str(transport).rstrip("/").endswith("/sse"):
-            return SSETransport(url=transport)
-        else:
-            return StreamableHttpTransport(url=transport)
-
-    # the transport is a websocket URL
-    elif isinstance(transport, AnyUrl | str) and str(transport).startswith("ws"):
-        return WSTransport(url=transport)
-
-    ## if the transport is a config dict
-    elif isinstance(transport, dict):
-        if "mcpServers" not in transport:
-            raise ValueError("Invalid transport dictionary: missing 'mcpServers' key")
-=======
         inferred_transport_type = infer_transport_type_from_url(transport)
         if inferred_transport_type == "sse":
             inferred_transport = SSETransport(url=transport)
->>>>>>> b3d0f5be
         else:
             inferred_transport = StreamableHttpTransport(url=transport)
 
